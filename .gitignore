--- conflicted
+++ resolved
@@ -1,29 +1,5 @@
-.*
-!.devcontainer/
-!.gitignore
-!.Rproj
-[0-9]*
-<<<<<<< HEAD
-.Rproj.user
-
-=======
-data/LC_engineered*
-data/weather_history.csv
-
-# Development environment
-*.db
-archive/
-mlruns/
-mlartifacts/
-results/
-
-# Language specific
-src/clojure/
-docs/
-Rplots.pdf
-*.pyc
-.RData
-.Rhistory
-.cpcache/
-.nrepl-port
->>>>>>> 7fe30708
+.*
+!.devcontainer/
+!.gitignore
+!.Rproj
+[0-9]*